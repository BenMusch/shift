module Api
  module V1
    class MigrationsController < ApiController
      def staged
        @migrations = Migration.migrations_by_state(:machine, order: "updated_at",
          additional_filters: {:staged => true})

        map = {
          :stm => 'ddl_statement',
          :table => 'table',
          :mode => 'mode',
          :action => 'action',
        }

        # reject migs with bad ddl, unless they are on the cancel step
        filtered = @migrations.reject do |mig|
          mig.parsed[:error] && mig.status != Migration.status_groups[:canceled]
        end

        result = filtered.map do |mig|
          dict = mig.as_json
          # if runtype is still undecided for some reason, set it to 'long' by defualt (unless we
          # forsure know that it's short)
          if mig.runtype == Migration.types[:run][:undecided]
            parsed_runtype = mig.parsed[:run]
            dict['runtype'] = Migration.types[:run][
              (parsed_runtype == :maybeshort || parsed_runtype == :maybenocheckalter) ? :long : parsed_runtype
            ]
          end
          # update the json with the parsed ddl, the table name (parsed from the ddl), and the
          # mode/action enum values
          map.each do |k, v|
            dict[v] =
              if Migration.types.has_key? k
                Migration.types[k][mig.parsed[k]]
              else
                mig.parsed[k]
              end
          end

          # update the json with the host and port for each migration
          dict[:host] = mig.cluster.rw_host || next
          dict[:port] = mig.cluster.port || next

          dict
        end

        render json: result.compact.take(Migration.unstage_limit)
      end

      def unstage
        @migration = Migration.find(params[:id])
        if @migration.unstage!
          @migration.reload
          Notifier.notify("migration id #{params[:id]} unstaged from the API")
          render json: @migration
        else
          render json: {}
        end
      end

      def next_step
        @migration = Migration.find(params[:id])
        if @migration.next_step_machine!
          @migration.reload
          send_notifications("migration id #{params[:id]} moved to status=#{@migration.status} from the API")
        end
        render json: @migration
      end

      def update
        @migration = Migration.find(params[:id])
        @migration.reload if @migration.update_attributes(migration_params)
        render json: @migration
      end

      def complete
        @migration = Migration.find(params[:id])
        if @migration.complete!
          @migration.reload
          send_notifications("migration id #{params[:id]} completed from the API")
        end
        render json: @migration
      end

      def cancel
        @migration = Migration.find(params[:id])
        if @migration.cancel!
          @migration.reload
          send_notifications("migration id #{params[:id]} canceled from the API")
        end
        render json: @migration
      end

      def fail
        @migration = Migration.find(params[:id])
        if @migration.fail!(params[:error_message])
          @migration.reload
          send_notifications("migration id #{params[:id]} failed from the API")
        end
        render json: @migration
      end

      def error
        @migration = Migration.find(params[:id])
        if @migration.error!(params[:error_message])
          @migration.reload
          send_notifications("migration id #{params[:id]} errored out from the API")
        end
        render json: @migration
      end

      def offer
        @migration = Migration.find(params[:id])
        if @migration.offer!
          @migration.reload
        end
        render json: @migration
      end

      def unpin_run_host
        @migration = Migration.find(params[:id])
        if @migration.unpin_run_host!
          @migration.reload
        end
        render json: @migration
      end

      def append_to_file
        migration_id = params[:migration_id].to_i
        file_type = params[:file_type].to_i
        contents = params[:contents]

        if !ShiftFile.file_types[:appendable].include?(file_type)
          return render json: {message: "File type not appendable"}, status: 400
        end

        begin
          shift_file = ShiftFile.find_or_create_by!(migration_id: migration_id, file_type: file_type)
        rescue ActiveRecord::RecordNotUnique
          return render json: {message: "Could not create new file because one already exists"}, status: 400
        end
        shift_file.contents = shift_file.contents.to_s + contents
        shift_file.save
        shift_file.contents = "Content omitted..." # content can be large, no value in returning it

        render json: shift_file
      end

      def write_file
        migration_id = params[:migration_id].to_i
        file_type = params[:file_type].to_i
        contents = params[:contents]

        if !ShiftFile.file_types[:writable].include?(file_type)
          return render json: {message: "File type not writable"}, status: 400
        end

        begin
          shift_file = ShiftFile.find_or_create_by!(migration_id: migration_id, file_type: file_type)
        rescue ActiveRecord::RecordNotUnique
          return render json: {message: "Could not create new file because one already exists"}, status: 400
        end
        shift_file.contents = contents
        shift_file.save
        shift_file.contents = "Content omitted..." # content can be large, no value in returning it

        render json: shift_file
      end

<<<<<<< HEAD
      ## all the methods below this point are used only by the shift-client CLI right now ##

      def show
        begin
          @migration = Migration.find(params[:id])
        rescue ActiveRecord::RecordNotFound
          return render json: {:status => 404, :errors => ["Migration not found."]}, :status => 404
        end

        render json: {:migration => @migration, :available_actions => available_actions}
      end

      def create
        @migration = Form::NewMigrationRequest.new(params)
        if @migration.save
          @migration = Migration.find(@migration.dao.id)
          return render json: {:migration => @migration, :available_actions => available_actions}
        else
          errors = []
          @migration.errors.full_messages.each do |e|
            errors << e + "."
          end
          return render json: {:status => 400, :errors => errors}, :status => 400
        end
      end

      def approve
        generic_step("approve", params[:approver], params[:runtype], params[:lock_version])
      end

      def unapprove
        generic_step("unapprove", params[:lock_version])
      end

      def start
        generic_step("start", params[:lock_version], params[:auto_run])
      end

      def enqueue
        generic_step("enqueue", params[:lock_version])
      end

      def dequeue
        generic_step("dequeue", params[:lock_version])
      end

      def pause
        generic_step("pause")
      end

      def rename
        generic_step("rename", params[:lock_version])
      end

      def resume
        generic_step("resume", params[:lock_version], params[:auto_run])
      end

      # since we already have a "def cancel" that the runner uses that is slightly different...
      def cancel_cli
        generic_step("cancel")
      end

      def destroy
        begin
          @migration = Migration.find(params[:id])
        rescue ActiveRecord::RecordNotFound
          return render json: {:status => 404, :errors => ["Migration not found."]}, :status => 404
        end

        if @migration.delete!(params[:lock_version])
          send_notifications("migration id #{params[:id]} deleted from the CLI")
          return render json: {}, :status => 200
        else
          return render json: {:status => 400, :errors => generic_error_msg("delete")}, :status => 400
        end
=======
      def get_file
        migration_id = params[:migration_id].to_i
        file_type = params[:file_type].to_i

        shift_file = ShiftFile.find_by(migration_id: migration_id, file_type: file_type)
        if shift_file == nil
          return render json: {message: "File not found"}, status: 404
        end

        render json: shift_file
>>>>>>> a5293a11
      end

      private

      def generic_step(step, *extra_params)
        begin
          @migration = Migration.find(params[:id])
        rescue ActiveRecord::RecordNotFound
          return render json: {:status => 404, :errors => ["Migration not found."]}, :status => 404
        end

        # make sure we don't allow approving a run type that shouldn't be allowed
        action_step = step == "approve" ? "#{step}_#{params[:runtype]}" : step
        if available_actions.map{|a| a.to_s == action_step }.any?
          if @migration.send("#{step.split('_')[0]}!", *extra_params)
            @migration.reload
            step_past_tense = case step
            when "start" || "cancel"
              step + "ed"
            else
              step + "d"
            end
            send_notifications("migration id #{params[:id]} #{step_past_tense} from the CLI")
            return render json: {:migration => @migration, :available_actions => available_actions}
          end
        end

        render json: {:status => 400, :errors => generic_error_msg(step)}, :status => 400
      end

      def generic_error_msg(step)
        errors = []
        action_step = step == "approve" ? "#{step}_#{params[:runtype]}" : step
        errors << "Invalid action." unless available_actions.map{|a| a.to_s == action_step }.any?
        errors << "Incorrect lock_version supplied." unless params[:lock_version].to_i == @migration.lock_version
        return errors
      end

      def available_actions
        begin
          result = OscParser.new.parse migration[:ddl_statement]
          run_action = Migration.types[:action][result[:action]]
        rescue
          run_action = Migration.types[:action][:alter]
        end

        a = @migration.authorized_actions(@migration.initial_runtype, run_action, true, true, true, true)
        # manually add support for this in the cli since we don't yet have full support in the ui.
        # remove this once you can enqueue a single migration in the ui
        a << :enqueue if @migration.status == 2
        return a
      end

      def migration_params
        params.permit(:table_rows_start, :table_rows_end, :table_size_start, :table_size_end,
                      :index_size_start, :index_size_end, :work_directory, :copy_percentage, :run_host)
      end

      def send_notifications(message)
        Notifier.notify(message)
        MigrationMailer.migration_status_change(@migration).deliver_now
      end
    end
  end
end<|MERGE_RESOLUTION|>--- conflicted
+++ resolved
@@ -168,7 +168,18 @@
         render json: shift_file
       end
 
-<<<<<<< HEAD
+      def get_file
+        migration_id = params[:migration_id].to_i
+        file_type = params[:file_type].to_i
+
+        shift_file = ShiftFile.find_by(migration_id: migration_id, file_type: file_type)
+        if shift_file == nil
+          return render json: {message: "File not found"}, status: 404
+        end
+
+        render json: shift_file
+      end
+
       ## all the methods below this point are used only by the shift-client CLI right now ##
 
       def show
@@ -245,18 +256,6 @@
         else
           return render json: {:status => 400, :errors => generic_error_msg("delete")}, :status => 400
         end
-=======
-      def get_file
-        migration_id = params[:migration_id].to_i
-        file_type = params[:file_type].to_i
-
-        shift_file = ShiftFile.find_by(migration_id: migration_id, file_type: file_type)
-        if shift_file == nil
-          return render json: {message: "File not found"}, status: 404
-        end
-
-        render json: shift_file
->>>>>>> a5293a11
       end
 
       private
